package Sanger::CGP::Brass::Implement;

########## LICENCE ##########
# Copyright (c) 2014,2015 Genome Research Ltd.
#
# Author: Cancer Genome Project <cgpit@sanger.ac.uk>
#
# This file is part of BRASS.
#
# BRASS is free software: you can redistribute it and/or modify it under
# the terms of the GNU Affero General Public License as published by the Free
# Software Foundation; either version 3 of the License, or (at your option) any
# later version.
#
# This program is distributed in the hope that it will be useful, but WITHOUT
# ANY WARRANTY; without even the implied warranty of MERCHANTABILITY or FITNESS
# FOR A PARTICULAR PURPOSE. See the GNU Affero General Public License for more
# details.
#
# You should have received a copy of the GNU Affero General Public License
# along with this program. If not, see <http://www.gnu.org/licenses/>.
#
# 1. The usage of a range of years within a copyright statement contained within
# this distribution should be interpreted as being equivalent to a list of years
# including the first and last year specified and all consecutive years between
# them. For example, a copyright statement that reads ‘Copyright (c) 2005, 2007-
# 2009, 2011-2012’ should be interpreted as being identical to a statement that
# reads ‘Copyright (c) 2005, 2007, 2008, 2009, 2011, 2012’ and a copyright
# statement that reads ‘Copyright (c) 2005-2012’ should be interpreted as being
# identical to a statement that reads ‘Copyright (c) 2005, 2006, 2007, 2008,
# 2009, 2010, 2011, 2012’."
########## LICENCE ##########


use strict;
use warnings FATAL => 'all';
use autodie qw(:all);
use Const::Fast qw(const);
use File::Copy qw(copy move);
use File::Spec;
use File::Which qw(which);
use File::Path qw(make_path remove_tree);
use File::Temp qw(tempfile);
use Capture::Tiny;
use List::Util qw(first);
use FindBin qw($Bin);
use Capture::Tiny qw(capture_stdout);
use File::ShareDir qw(module_dir);
use Cwd qw(abs_path getcwd);
use File::Basename;

use Bio::Brass qw($VERSION);
use File::Copy qw(move);

use PCAP::Threaded;
use PCAP::Bam;

const my $ASSEMBLE_SPLIT => 30;

## input
const my $BED_INTERSECT_V => q{ intersect -ubam -v -abam %s -b %s };
const my $BAMCOLLATE => q{ outputformat=sam exclude=PROPER_PAIR,UNMAP,MUNMAP,SECONDARY,QCFAIL,DUP,SUPPLEMENTARY mapqthres=6 classes=F,F2 T=%s/bamcollate2_%s};
# tmpdir, iter, file
const my $PREP_BAM => q{ -b %s -p %s};
# basfile[ -e exclude chrs]
const my $BAMSORT => q{ tmpfile=%s/bamsort_%s inputformat=sam verbose=0 index=1 md5=1 md5filename=%s.md5 indexfilename=%s.bai O=%s};
# out_bamname, out_bamname, out_bamname

#genome.fa.fai gc_windows.bed[.gz] in.bam out_path [chr_idx]
const my $BRASS_COVERAGE => q{ %s %s %s %s};

const my $NORM_CN_R => q{normalise_cn_by_gc_and_fb_reads.R %s %s %s %s %s};
const my $MET_HAST_R => q{metropolis_hastings_inversions.R %s};
const my $DEL_FB_R => q{filter_small_deletions_and_fb_artefacts.R %s %s %s %s};

const my $ISIZE_CHR => 5;
const my $CLEAN_ISIZE => q{%s view -f 33 -F 3868 %s %s | %s %s > %s};

## group
const my $BRASS_GROUP => q{ -I %s};
# extreme depth, repeats.gz, tumour.brm.bam, normal.brm.bam[, normal_panel.bam]
const my $FILTER_GROUP => q{ -i - -t %s -o %s};
# tumour name
const my $REDIR_GROUP => q{(%s) > %s};
#/software/CGP/projects/brass/bin/brass-group  | /nfs/users/nfs_k/kr2/git/brass/perl/bin/filter_groups.pl -t PD3904a > output.rearr

## filter
const my $BRASS_FILTER => q{ -seq_depth 25.1 -min_tumour_count_high 3 -blat %s -ref %s -tumour %s -infile %s -outfile %s};
# path/to/blat, genome.fa, tumour name, groups_in, groups_out, ascat
#perl ~kr2/git/brass/perl/bin/brassI_filter.pl

## assemble
const my $BRASS_ASSEMBLE => q{ -X -m mem -O bedpe -r %s -T %s -o %s %s %s:%s.bai %s:%s.bai};
# extreme depth, genome.fa, tmp, output.tab, groups, tumourbam, tumourbam, normalbam, normalbam

## grass
const my $GRASS => ' -genome_cache %s -ref %s -species %s -assembly %s -platform %s -protocol %s -tumour %s -normal %s -file %s';

sub input {
  my ($index, $options) = @_;
  return 1 if(exists $options->{'index'} && $index != $options->{'index'});

  my $tmp = $options->{'tmp'};
  return 1 if PCAP::Threaded::success_exists(File::Spec->catdir($tmp, 'progress'), $index);

  my @inputs = ($options->{'tumour'}, $options->{'normal'});
  my $iter = 1;
  for my $input(@inputs) {
    next if($iter++ != $index); # skip to the relevant input in the list

    ## build command for this index
    #

    my $sample = sanitised_sample_from_bam($input);

    my $outbam = File::Spec->catfile($tmp, sanitised_sample_from_bam($input));
    $outbam .= '.brm.bam';

    my $rg_prefix;
    if($index == 1) {
      $rg_prefix = 'T';
    }
    else {
      $rg_prefix = 'N';
    }

    my $command = _which('bedtools');
    $command .= sprintf $BED_INTERSECT_V, $input, $options->{'depth'};
    $command .= ' | ';
    $command .= _which('bamcollate2');
    $command .= sprintf $BAMCOLLATE, $tmp, $index;
    $command .= ' | ';
    $command .= "$^X ";
    $command .= _which('brassI_prep_bam.pl');
    $command .= sprintf $PREP_BAM, $input.'.bas', $rg_prefix;
    $command .= " -e $options->{'exclude'}" if(exists $options->{'exclude'});
    $command .= ' | ';
    $command .= _which('bamsort');
    $command .= sprintf $BAMSORT, $tmp, $index, $outbam, $outbam, $outbam;

    PCAP::Threaded::external_process_handler(File::Spec->catdir($tmp, 'logs'), $command, $index);

    #
    ## The rest is auto-magical
    PCAP::Threaded::touch_success(File::Spec->catdir($tmp, 'progress'), $index);
  }
  return 1;
}

sub cover {
 my ($index_in, $options) = @_;

  my $tmp = $options->{'tmp'};

	# first handle the easy bit, skip if limit not set
	return 1 if(exists $options->{'index'} && $index_in != $options->{'index'});

  my @seqs = Sanger::CGP::Brass::Implement::valid_seqs($options);
  my @indicies = limited_indices($options, $index_in, $options->{'fai_count'});

  my $tmp_cover = File::Spec->catdir($tmp, 'cover');
  make_path($tmp_cover) unless(-e $tmp_cover);

  for my $index(@indicies) {
    # warning, extra layer of looping here, but individual success files still
    for my $samp_type(qw(tumour normal)) {
      next if PCAP::Threaded::success_exists(File::Spec->catdir($tmp, 'progress'), $samp_type, $index);

      my $command = "$^X ";
      $command .= _which('compute_coverage.pl');
      $command .= sprintf $BRASS_COVERAGE, $options->{'gcbins'}, $options->{$samp_type}, $tmp_cover, $seqs[$index-1];

      PCAP::Threaded::external_process_handler(File::Spec->catdir($tmp, 'logs'), $command, $samp_type, $index);

      PCAP::Threaded::touch_success(File::Spec->catdir($tmp, 'progress'), $samp_type, $index);
    }
  }
}

sub merge {
  my $options = shift;

  my $tmp = $options->{'tmp'};
  return 1 if PCAP::Threaded::success_exists(File::Spec->catdir($tmp, 'progress'), 0);

  my $tmp_cover = File::Spec->catdir($tmp, 'cover');

  my $command_t = "$^X ";
  $command_t .= _which('coverage_merge.pl');
  $command_t .= sprintf ' %s %s %s', $options->{'genome'}.'.fai', $options->{'safe_tumour_name'}, $tmp_cover;
  $command_t .= ' '.$options->{'exclude'} if(exists $options->{'exclude'} && defined $options->{'exclude'});

  my $command_n = "$^X ";
  $command_n .= _which('coverage_merge.pl');
  $command_n .= sprintf ' %s %s %s', $options->{'genome'}.'.fai', $options->{'safe_normal_name'}, $tmp_cover;
  $command_n .= ' '.$options->{'exclude'} if(exists $options->{'exclude'} && defined $options->{'exclude'});

  PCAP::Threaded::external_process_handler(File::Spec->catdir($tmp, 'logs'), [$command_t, $command_n], 0);
  PCAP::Threaded::touch_success(File::Spec->catdir($tmp, 'progress'), 0);
}

sub normcn {
  my $options = shift;

  my $tmp = $options->{'tmp'};
  return 1 if PCAP::Threaded::success_exists(File::Spec->catdir($tmp, 'progress'), 0);

  my $tmp_cover = File::Spec->catdir($tmp, 'cover');
  my $tum_fb = sprintf '%s/%s.ngscn.fb_reads.bed.gz', $tmp_cover, $options->{'safe_tumour_name'};
  my $norm_fb = sprintf '%s/%s.ngscn.fb_reads.bed.gz', $tmp_cover, $options->{'safe_normal_name'};
  my $normcn_stub = sprintf '%s/%s.ngscn', $tmp_cover, $options->{'safe_tumour_name'};

  my $command = _which('Rscript').' ';
  $command .= _Rpath().'/';
  $command .= sprintf $NORM_CN_R, $tum_fb,
                                  $norm_fb,
                                  $options->{'Ploidy'},
                                  $options->{'Acf'},
                                  $normcn_stub;

  PCAP::Threaded::external_process_handler(File::Spec->catdir($tmp, 'logs'), $command, 0);

  check_tsv_file($normcn_stub.'.abs_cn.bg', 5);
  check_tsv_file($normcn_stub.'.segments.abs_cn.bg', 6);


  move($normcn_stub.'.abs_cn.bg', $options->{'outdir'}.'/'.$options->{'safe_tumour_name'}.'.ngscn.abs_cn.bg') || die "Move failed: $!\n";
  move($normcn_stub.'.segments.abs_cn.bg', $options->{'outdir'}.'/'.$options->{'safe_tumour_name'}.'.ngscn.segments.abs_cn.bg') || die "Move failed: $!\n";
  move($normcn_stub.'.diagnostic_plots.pdf', $options->{'outdir'}.'/'.$options->{'safe_tumour_name'}.'.ngscn.diagnostic_plots.pdf') || die "Move failed: $!\n";

  PCAP::Threaded::touch_success(File::Spec->catdir($tmp, 'progress'), 0);
}

sub check_tsv_file {
  my ($file, $expect_cols) = @_;
  open my $CHK, '<', $file || die $!;
  while(<$CHK>) {
    next if($_ =~ m/^#/);
    my @F = split /\t/, $_;
    die "FATAL: Row $. of $file does not have $expect_cols\n" if(scalar @F != $expect_cols);
  }
  close $CHK;
}

sub group {
  my $options = shift;

  my $tmp = $options->{'tmp'};
  return 1 if PCAP::Threaded::success_exists(File::Spec->catdir($tmp, 'progress'), 0);

  my $groups = File::Spec->catfile($options->{'outdir'}, $options->{'safe_tumour_name'}.'_vs_'.$options->{'safe_normal_name'}.'.groups');
  my $tumour = File::Spec->catfile($tmp, $options->{'safe_tumour_name'}).'.brm.bam';
  my $normal = File::Spec->catfile($tmp, $options->{'safe_normal_name'}).'.brm.bam';

  my $command = _which('brass-group');
  $command .= sprintf $BRASS_GROUP, $options->{'depth'};
  $command .= ' -F '. $options->{'repeats'} if(exists $options->{'repeats'});
  $command .= " $tumour $normal";
  $command .= ' | ';
  $command .= "$^X ";
  $command .= _which('brassI_pre_filter.pl');
  $command .= sprintf $FILTER_GROUP, $options->{'tumour_name'}, $groups;
  $command .= " -n $options->{filter}" if(exists $options->{'filter'});

  PCAP::Threaded::external_process_handler(File::Spec->catdir($tmp, 'logs'), $command, 0);

  PCAP::Threaded::touch_success(File::Spec->catdir($tmp, 'progress'), 0);
}

sub isize {
  my $options = shift;

  my $tmp = $options->{'tmp'};
  return 1 if PCAP::Threaded::success_exists(File::Spec->catdir($tmp, 'progress'), 0);

  my $tumour_isize = $options->{'outdir'}.'/'.$options->{'safe_tumour_name'}.'.insert_size_distr';

  my $command = sprintf $CLEAN_ISIZE, _which('samtools'), $options->{'tumour'}, $ISIZE_CHR, $^X, _which('corrected_insertsize.pl'), $tumour_isize;

  PCAP::Threaded::external_process_handler(File::Spec->catdir($tmp, 'logs'), $command, 0);
  PCAP::Threaded::touch_success(File::Spec->catdir($tmp, 'progress'), 0);
}

sub filter {
  my $options = shift;

  my $tmp = $options->{'tmp'};

  my $decomp = File::Spec->catfile($tmp, 'genome.fa');
  unless(-e $decomp) {
    if($options->{genome} =~ m/\.[gz|razf]$/) {
      system([0,2], "gunzip -c $options->{genome} > $decomp");
      system("samtools faidx $decomp");
    }
    else {
      symlink($options->{genome}, $decomp);
      symlink("$options->{genome}.fai", "$decomp.fai");
    }
  }

  my $groups = File::Spec->catfile($options->{'outdir'}, $options->{'safe_tumour_name'}.'_vs_'.$options->{'safe_normal_name'}.'.groups');
  my $filtered = $groups.'.filtered';
  my $blat = _which('blat');
  my $brassI_filter = "$^X ";
  $brassI_filter .= _which('brassI_filter.pl');
  $brassI_filter .= sprintf $BRASS_FILTER, $blat,
                                      $decomp,
                                      $options->{'safe_tumour_name'},
                                      $groups,
                                      $filtered;
  $brassI_filter .= " -ascat $options->{ascat}" if(exists $options->{'ascat'} && defined $options->{'ascat'});

  my $bedpe = $filtered.'.bedpe';

  my $bedpe_no_head = $bedpe.'nohead';
  my $rem_head = "grep -v '^#' $bedpe > $bedpe_no_head";

  my $met_hasting = _which('Rscript').' ';
  $met_hasting .= _Rpath().'/';
  $met_hasting .= sprintf $MET_HAST_R, $bedpe_no_head;

  my $isize_dist = File::Spec->catfile($options->{'outdir'}, $options->{'safe_tumour_name'}.'.insert_size_distr');
  my $fb_art = File::Spec->catfile($options->{'outdir'}, $options->{'safe_tumour_name'}.'_vs_'.$options->{'safe_normal_name'}.'.is_fb_artefact.txt');

  my $rfilt = File::Spec->catfile($options->{'outdir'}, $options->{'safe_tumour_name'}.'_vs_'.$options->{'safe_normal_name'}.'.r2');

  my $del_fb = _which('Rscript').' ';
  $del_fb .= _Rpath().'/';
  $del_fb .= sprintf $DEL_FB_R, $bedpe_no_head, $isize_dist, $fb_art, $rfilt;

  my $merge_file = File::Spec->catfile($options->{'outdir'}, $options->{'safe_tumour_name'}.'_vs_'.$options->{'safe_normal_name'}.'.r3');
  my $merge_grps = $^X.' '._which('merge_double_rgs.pl');
  $merge_grps .= " $rfilt $merge_file";

  my $abs_bkp_file = File::Spec->catfile($options->{'outdir'}, $options->{'safe_tumour_name'}.'_vs_'.$options->{'safe_normal_name'}.'.r4');
  my $abs_bkp = $^X.' '._which('get_abs_bkpts_from_clipped_reads.pl');
  $abs_bkp .= ' -fasta '.$options->{'genome'};
  $abs_bkp .= ' -out '.$abs_bkp_file;
  $abs_bkp .= ' '.$options->{'tumour'};
  $abs_bkp .= ' '.$merge_file;


  my $score_file = File::Spec->catfile($options->{'outdir'}, $options->{'safe_tumour_name'}.'_vs_'.$options->{'safe_normal_name'}.'.r5.scores');
  my $remap_file = File::Spec->catfile($options->{'outdir'}, $options->{'safe_tumour_name'}.'_vs_'.$options->{'safe_normal_name'}.'.r5');
  my $tumour_brm = File::Spec->catfile($tmp, sanitised_sample_from_bam($options->{'tumour'})).'.brm.bam';
  my $remap_micro = $^X.' '._which('filter_with_microbes_and_remapping.pl');
  $remap_micro .= sprintf ' -virus_db %s -bacterial_db_stub %s -scores_output_file %s -tmpdir %s -score_alg %s',
                          $options->{'viral'},
                          $options->{'microbe'},
                          $score_file,
                          File::Spec->catdir($tmp,'remap_micro'),
                          'ssearch36';
  $remap_micro .= sprintf ' %s %s %s %s',
                          $abs_bkp_file,
                          $tumour_brm,
                          $options->{'genome'},
                          $remap_file;

  my $abs_cn = $options->{'outdir'}.'/'.$options->{'safe_tumour_name'}.'.ngscn.abs_cn.bg';
  my $seg_cn = $options->{'outdir'}.'/'.$options->{'safe_tumour_name'}.'.ngscn.segments.abs_cn.bg';

  my $rg_cns = _which('Rscript').' ';
  $rg_cns .= _Rpath().'/get_rg_cns.R';
  $rg_cns .= ' '.$remap_file;
  $rg_cns .= ' '.$abs_cn;
  $rg_cns .= ' '.$seg_cn;
  $rg_cns .= ' '.$options->{'tumour'};
  $rg_cns .= ' '.$options->{'Acf'};

  my $match_lib_file = File::Spec->catfile($options->{'outdir'}, $options->{'safe_tumour_name'}.'_vs_'.$options->{'safe_normal_name'}.'.r6');
  my $filtered_cn = File::Spec->catfile($options->{'outdir'}, $options->{'safe_tumour_name'}.'_vs_'.$options->{'safe_normal_name'}.'.cn_filtered');
  my $match_lib = $^X.' '._which('match_rg_patterns_to_library.pl');
  $match_lib .= ' -filtered_bedpe '.$match_lib_file;
  $match_lib .= ' -acf '.$options->{'Acf'};
  $match_lib .= ' -ploidy '.$options->{'Ploidy'};
  $match_lib .= ' -filt_cn_out '.$filtered_cn;
  $match_lib .= " $remap_file";
  $match_lib .= ' '.$options->{'outdir'}.'/'.$options->{'safe_tumour_name'}.'.ngscn.abs_cn.bg.rg_cns';

  my $final_file = File::Spec->catfile($options->{'outdir'}, $options->{'safe_tumour_name'}.'_vs_'.$options->{'safe_normal_name'}.'.groups.clean.bedpe');
  my $final = $^X.' '._which('collate_rg_regions.pl');
  $final .= ' '.File::Spec->catfile($options->{'outdir'}, $options->{'safe_tumour_name'}.'_vs_'.$options->{'safe_normal_name'}.'.groups.filtered.bedpe');
  $final .= ' '.$match_lib_file;
  $final .= ' '.$final_file;

  #[$brassI_filter, $met_hasting, $del_fb, $merge_grps, $abs_bkp, $remap_micro, $rg_cns, $match_lib, $final]
  unless(PCAP::Threaded::success_exists(File::Spec->catdir($tmp, 'progress'), 'brassI_filter')) {
    PCAP::Threaded::external_process_handler(File::Spec->catdir($tmp, 'logs'), $brassI_filter, 'brassI_filter');
    PCAP::Threaded::touch_success(File::Spec->catdir($tmp, 'progress'), 'brassI_filter');
    sleep 5;
  }
  unless(PCAP::Threaded::success_exists(File::Spec->catdir($tmp, 'progress'), 'rem_head')) {
    PCAP::Threaded::external_process_handler(File::Spec->catdir($tmp, 'logs'), $rem_head, 'rem_head');
    PCAP::Threaded::touch_success(File::Spec->catdir($tmp, 'progress'), 'rem_head');
    sleep 5;
  }
  unless(PCAP::Threaded::success_exists(File::Spec->catdir($tmp, 'progress'), 'met_hasting')) {
    PCAP::Threaded::external_process_handler(File::Spec->catdir($tmp, 'logs'), $met_hasting, 'met_hasting');
    PCAP::Threaded::touch_success(File::Spec->catdir($tmp, 'progress'), 'met_hasting');
    sleep 5;
  }
  unless(PCAP::Threaded::success_exists(File::Spec->catdir($tmp, 'progress'), 'del_fb')) {
    PCAP::Threaded::external_process_handler(File::Spec->catdir($tmp, 'logs'), $del_fb, 'del_fb');
    PCAP::Threaded::touch_success(File::Spec->catdir($tmp, 'progress'), 'del_fb');
    sleep 5;
  }
  unlink $bedpe_no_head if(-e $bedpe_no_head);
  unless(PCAP::Threaded::success_exists(File::Spec->catdir($tmp, 'progress'), 'merge_grps')) {
    PCAP::Threaded::external_process_handler(File::Spec->catdir($tmp, 'logs'), $merge_grps, 'merge_grps');
    PCAP::Threaded::touch_success(File::Spec->catdir($tmp, 'progress'), 'merge_grps');
    sleep 5;
  }
  unless(PCAP::Threaded::success_exists(File::Spec->catdir($tmp, 'progress'), 'abs_bkp')) {
    PCAP::Threaded::external_process_handler(File::Spec->catdir($tmp, 'logs'), $abs_bkp, 'abs_bkp');
    PCAP::Threaded::touch_success(File::Spec->catdir($tmp, 'progress'), 'abs_bkp');
    sleep 5;
  }
  unless(PCAP::Threaded::success_exists(File::Spec->catdir($tmp, 'progress'), 'remap_micro')) {
    PCAP::Threaded::external_process_handler(File::Spec->catdir($tmp, 'logs'), $remap_micro, 'remap_micro');
    PCAP::Threaded::touch_success(File::Spec->catdir($tmp, 'progress'), 'remap_micro');
    sleep 5;
  }
  unless(PCAP::Threaded::success_exists(File::Spec->catdir($tmp, 'progress'), 'rg_cns')) {
    PCAP::Threaded::external_process_handler(File::Spec->catdir($tmp, 'logs'), $rg_cns, 'rg_cns');
    PCAP::Threaded::touch_success(File::Spec->catdir($tmp, 'progress'), 'rg_cns');
    sleep 5;
  }
  unless(PCAP::Threaded::success_exists(File::Spec->catdir($tmp, 'progress'), 'match_lib')) {
    PCAP::Threaded::external_process_handler(File::Spec->catdir($tmp, 'logs'), $match_lib, 'match_lib');
    PCAP::Threaded::touch_success(File::Spec->catdir($tmp, 'progress'), 'match_lib');
    sleep 5;
  }
  unless(PCAP::Threaded::success_exists(File::Spec->catdir($tmp, 'progress'), 'final')) {
    PCAP::Threaded::external_process_handler(File::Spec->catdir($tmp, 'logs'), $final, 'final');
    PCAP::Threaded::touch_success(File::Spec->catdir($tmp, 'progress'), 'final');
    sleep 5;
  }
}

sub split_filtered {
  my $options = shift;

  my $tmp = $options->{'tmp'};
  return 1 if PCAP::Threaded::success_exists(File::Spec->catdir($tmp, 'progress'), 0);

  my $groups = File::Spec->catfile($options->{'outdir'}, $options->{'safe_tumour_name'}.'_vs_'.$options->{'safe_normal_name'}.'.groups.clean.bedpe');

  my $split_dir = File::Spec->catdir($tmp, 'split');
  remove_tree($split_dir) if(-d $split_dir);
  make_path($split_dir);
  my $command = sprintf q{grep -v '^#' %s | split --suffix-length=7 --numeric-suffixes --verbose --lines=%s - %s/split.},
                        $groups, $ASSEMBLE_SPLIT, $split_dir;

  PCAP::Threaded::external_process_handler(File::Spec->catdir($tmp, 'logs'), $command, 0);
  my $splitOne = $split_dir.'/split.0000000';
  if(! -e $splitOne){
    `touch $splitOne`;
  }

  PCAP::Threaded::touch_success(File::Spec->catdir($tmp, 'progress'), 0);
}

sub assemble {
 my ($index_in, $options) = @_;

  my $tmp = $options->{'tmp'};

	# first handle the easy bit, skip if limit not set
	return 1 if(exists $options->{'index'} && $index_in != $options->{'index'});


  my @indicies = limited_indices($options, $index_in, $options->{'splits'});
  for my $index(@indicies) {
    next if PCAP::Threaded::success_exists(File::Spec->catdir($tmp, 'progress'), $index);

    my $split_dir = File::Spec->catdir($tmp, 'split');
    my $split_file = File::Spec->catfile($split_dir, 'split.');
    $split_file .= sprintf '%07d', $index-1;

    my $tmp_assemble = File::Spec->catdir($tmp, 'assemble');
    make_path($tmp_assemble) unless(-e $tmp_assemble);

    my $assembled = File::Spec->catfile($tmp_assemble, 'bedpe.');
    $assembled .= sprintf '%07d', $index-1;

    my $command = "$^X ";
    $command .= _which('brass-assemble');
    $command .= sprintf $BRASS_ASSEMBLE, $options->{'genome'},
                                          $tmp_assemble,
                                          $assembled,
                                          $split_file,
                                          $options->{'tumour'}, $options->{'tumour'},
                                          $options->{'normal'}, $options->{'normal'};

    PCAP::Threaded::external_process_handler(File::Spec->catdir($tmp, 'logs'), $command, $index);

    PCAP::Threaded::touch_success(File::Spec->catdir($tmp, 'progress'), $index);
  }
}

sub grass {
  my $options = shift;
  my $tmp = $options->{'tmp'};
  return 1 if PCAP::Threaded::success_exists(File::Spec->catdir($tmp, 'progress'), 0);

  my $assembled = File::Spec->catfile($options->{'outdir'}, $options->{'safe_tumour_name'}.'_vs_'.$options->{'safe_normal_name'}.'.assembled.bedpe');
  my $groups = File::Spec->catfile($options->{'outdir'}, $options->{'safe_tumour_name'}.'_vs_'.$options->{'safe_normal_name'}.'.groups.clean.bedpe');
  my $merge = sprintf '(cat %s/assemble/bedpe.* | sort -k1,1 -k 2,2n > %s)', $tmp, $assembled;

  my $tumour = File::Spec->catfile($tmp, $options->{'safe_tumour_name'}).'.brm.bam';
  my $normal = File::Spec->catfile($tmp, $options->{'safe_normal_name'}).'.brm.bam';

  my $annot_phaseI_prefix = File::Spec->catfile($options->{'outdir'}, $options->{'safe_tumour_name'}.'_vs_'.$options->{'safe_normal_name'}.'_ann.groups.clean');
  my $annot_phaseII_prefix = File::Spec->catfile($options->{'outdir'}, $options->{'safe_tumour_name'}.'_vs_'.$options->{'safe_normal_name'}.'_ann.assembled');

  my $final = File::Spec->catfile($options->{'outdir'}, $options->{'safe_tumour_name'}.'_vs_'.$options->{'safe_normal_name'}.'.annot');

  my $combine_cmd = "$^X ";
  $combine_cmd .= _which('combineResults.pl');
  $combine_cmd .= ' '.$annot_phaseI_prefix;
  $combine_cmd .= ' '.$annot_phaseII_prefix;
  $combine_cmd .= ' '.$final;
  $combine_cmd .= ' '.$options->{'Ploidy'};
  $combine_cmd .= ' '.$options->{'Acf'};
  $combine_cmd .= ' '.$options->{'AscatFailure'};

  PCAP::Threaded::external_process_handler(File::Spec->catdir($tmp, 'logs'),
                                            [ $merge,
                                              _grass($options, $assembled),
                                              _grass($options, $groups),
                                              $combine_cmd],
                                            0);

  PCAP::Threaded::touch_success(File::Spec->catdir($tmp, 'progress'), 0);
  return 1;
}

sub _grass {
  my ($options, $input) = @_;
  my $grass_cmd = "$^X ";
  $grass_cmd .= _which('grass.pl');
  $grass_cmd .= sprintf $GRASS, $options->{'g_cache'},
                              $options->{'genome'},
                              $options->{'species'},
                              $options->{'assembly'},
                              $options->{'platform'},
                              $options->{'protocol'},
                              $options->{'tumour_name'},
                              $options->{'normal_name'},
                              $input;
  return $grass_cmd;
}

sub split_count {
  my $options = shift;
  my $split_dir = File::Spec->catdir($options->{'tmp'}, 'split');
  my $split_count = 0;
  opendir(my $dh, $split_dir);
  while(readdir $dh) {
    $split_count++ if($_ =~ m/^split\.[[:digit:]]+$/);
  }
  closedir $dh;
  return $split_count;
}

sub limited_indices {
	my ($options, $index_in, $count) = @_;
  my @indicies;
  if(exists $options->{'limit'}) {
    # main script checks index is not greater than limit or < 1
	  my $base = $index_in;
	  while($base <= $count) {
	    push @indicies, $base;
	    $base += $options->{'limit'};
	  }
	}
	else {
	  push @indicies, $index_in;
	}
	return @indicies;
}

sub tabix {
  my $options = shift;

  my $tmp = $options->{'tmp'};
  return 1 if PCAP::Threaded::success_exists(File::Spec->catdir($tmp, 'progress'), 0);

  my $annotated = File::Spec->catfile($options->{'outdir'}, $options->{'safe_tumour_name'}.'_vs_'.$options->{'safe_normal_name'}.'.annot.vcf');
  my $sorted = $annotated.'.srt';

  my $header = sprintf q{(grep '^#' %s > %s)}, $annotated, $sorted;
  my $sort = sprintf q{(grep -v '^#' %s | sort -k 1,1 -k 2,2n >> %s)}, $annotated, $sorted;

  my $vcf_gz = $annotated.'.gz';
  my $bgzip = _which('bgzip');
  $bgzip .= sprintf ' -c %s > %s', $sorted, $vcf_gz;

  my $tabix = _which('tabix');
  $tabix .= sprintf ' -p vcf %s', $vcf_gz;

  my @commands = ($header, $sort, $bgzip, $tabix);

  PCAP::Threaded::external_process_handler(File::Spec->catdir($tmp, 'logs'), \@commands, 0);

  PCAP::Threaded::touch_success(File::Spec->catdir($tmp, 'progress'), 0);
  return 1;
}

sub prepare {
  my $options = shift;
  $options->{'tumour_name'} = (PCAP::Bam::sample_name($options->{'tumour'}))[0];
  $options->{'normal_name'} = (PCAP::Bam::sample_name($options->{'normal'}))[0];
  $options->{'safe_tumour_name'} = sanitised_sample_from_bam($options->{'tumour'});
  $options->{'safe_normal_name'} = sanitised_sample_from_bam($options->{'normal'});
  return 1;
}

sub _which {
  my $prog = shift;
  my $l_bin = $Bin;
  my $path = File::Spec->catfile($l_bin, $prog);
  $path = which($prog) unless(-e $path);
  die "Failed to find $prog in path or local bin folder ($l_bin)\n\tPATH: $ENV{PATH}\n" unless(defined $path && -e $path);
  return $path;
}

sub _Rpath {
  my $mod_path = dirname(abs_path($0)).'/../share';
  $mod_path = module_dir('Sanger::CGP::Brass::Implement') unless(-e File::Spec->catdir($mod_path, 'Rscripts'));

  my $rpath = File::Spec->catdir($mod_path, 'Rscripts');
  return $rpath;
}

sub get_ascat_summary {
  my ($options) = @_;
  open my $SUMM, '<', $options->{'ascat_summary'};
  while(my $line = <$SUMM>) {
    chomp $line;
    my ($key, $value) = split /[[:space:]]+/, $line;
    next unless($key eq 'rho' || $key eq 'Ploidy');
    $options->{$key} = $value;
  }

  if($options->{'Ploidy'} eq '?') {
    $options->{'Ploidy'} = 2;
    $options->{'Acf'} = 0.75;
    $options->{'AscatFailure'} = 1;
  }
  else {
    $options->{'Acf'} = $options->{'rho'};
    delete $options->{'rho'};
    $options->{'AscatFailure'} = 0;
  }
}

sub sanitised_sample_from_bam {
  my $sample = (PCAP::Bam::sample_name(shift))[0];
<<<<<<< HEAD
  $sample =~ s/[^.a-z0-9_-]/_/ig; # sanitise sample name
=======
  $sample =~ s/[^a-z0-9_\-.]/_/ig; # sanitise sample name
>>>>>>> a479101a
  return $sample;
}

sub get_bam_info {
  my $options = shift;
  my $bam_ob = PCAP::Bam->new($options->{'tumour'});

  my ($tum_name, $tum_plat);
  for(@{$bam_ob->read_group_info()}) {
    if(exists $_->{'SM'}) {
      $tum_name = $_->{'SM'} unless(defined $tum_name);
      die "Tumour BAM file has multiple sample names in header ($options->{tumour})\n" if($tum_name ne $_->{'SM'});
    }
    if(exists $_->{'PL'}) {
      $tum_plat = $_->{'PL'};
    }
  }

  $bam_ob = PCAP::Bam->new($options->{'normal'});
  my ($norm_name, $norm_plat);
  for(@{$bam_ob->read_group_info()}) {
    if(exists $_->{'SM'}) {
      $norm_name = $_->{'SM'} unless(defined $norm_name);
      die "Normal BAM file has multiple sample names in header ($options->{normal})\n" if($norm_name ne $_->{'SM'});
    }
    if(exists $_->{'PL'}) {
      $norm_plat = $_->{'PL'};
    }
  }

  my $platform;
  if(defined $tum_plat && defined $norm_plat) {
    die "BAMs have different sequencing platform: $tum_plat, $norm_plat\n" if($norm_plat ne $tum_plat);
    $platform = $norm_plat;
  }

  die "Specified tumour name doesn't match BAM header" if(defined $options->{'tumour_name'} && defined $tum_name && $options->{'tumour_name'} ne $tum_name);
  die "Specified normal name doesn't match BAM header" if(defined $options->{'normal_name'} && defined $norm_name && $options->{'normal_name'} ne $norm_name);

  $options->{'tumour_name'} = $tum_name unless(defined $options->{'tumour_name'});
  $options->{'normal_name'} = $norm_name unless(defined $options->{'normal_name'});

  die "Specified platform name doesn't match BAM headers" if(defined $options->{'platform'} && defined $platform && $options->{'platform'} ne $platform);
  $options->{'platform'} = $platform unless(defined $options->{'platform'});

  return $options;
}

sub valid_seqs {
  my $options = shift;
  my @good_seqs;
  my $fai_seqs = capture_stdout { system('cut', '-f', 1, $options->{'genome'}.'.fai' ); };
  my @all_seqs = split /\n/, $fai_seqs;
  if(exists $options->{'exclude'}) {
    my @exclude = split /,/, $options->{'exclude'};
    my @exclude_patt;
    for my $ex(@exclude) {
      $ex =~ s/%/.+/;
      push @exclude_patt, $ex;
    }

    for my $sq(@all_seqs) {
      push @good_seqs, $sq unless(first { $sq =~ m/^$_$/ } @exclude_patt);
    }
  }
  else {
    push @good_seqs, @all_seqs;
  }
  return @good_seqs;
}

1;<|MERGE_RESOLUTION|>--- conflicted
+++ resolved
@@ -657,11 +657,7 @@
 
 sub sanitised_sample_from_bam {
   my $sample = (PCAP::Bam::sample_name(shift))[0];
-<<<<<<< HEAD
-  $sample =~ s/[^.a-z0-9_-]/_/ig; # sanitise sample name
-=======
   $sample =~ s/[^a-z0-9_\-.]/_/ig; # sanitise sample name
->>>>>>> a479101a
   return $sample;
 }
 
