--- conflicted
+++ resolved
@@ -225,10 +225,7 @@
               'v|version' => \$opts{'version'},
               's|species=s' => \$opts{'species'},
               'ct|centtel=s' => \$opts{'centtel'},
-<<<<<<< HEAD
               'cb|cytoband=s' => \$opts{'cytoband'},
-=======
->>>>>>> 3e24d537
               'ss|sampstat=s' => \$opts{'ascat_summary'},
               'as|assembly=s' => \$opts{'assembly'},
               'pr|protocol=s' => \$opts{'protocol'},
@@ -253,16 +250,12 @@
     print 'Version: ',Sanger::CGP::Brass::Implement->VERSION,"\n";
     exit 0;
   }
-<<<<<<< HEAD
-  
+
  if(!defined $opts{'assemblyini'}) {
 	 warn "Using default assembly ini $Bin/../lib/perl5/auto/share/module/Sanger-CGP-Brass-Implement/config/assembly.ini file in  ";
    $opts{'assemblyini'} = "$Bin/../lib/perl5/auto/share/module/Sanger-CGP-Brass-Implement/config/assembly.ini";
  }
-	
-=======
-
->>>>>>> 3e24d537
+
   PCAP::Cli::out_dir_check('outdir', $opts{'outdir'});
   $opts{'outdir'} = File::Spec->rel2abs( $opts{'outdir'} );
   $opts{'outdir'} = File::Spec->catdir(File::Spec->curdir(), $opts{'outdir'}) unless($opts{'outdir'} =~ m|^/|);
