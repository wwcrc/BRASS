---
abstract: unknown
author:
  - unknown
build_requires:
  ExtUtils::MakeMaker: '0'
configure_requires:
  ExtUtils::MakeMaker: '0'
dynamic_config: 0
generated_by: 'ExtUtils::MakeMaker version 6.68, CPAN::Meta::Converter version 2.142690'
license: open_source
meta-spec:
  url: http://module-build.sourceforge.net/META-spec-v1.4.html
  version: '1.4'
name: brass
no_index:
  directory:
    - t
    - inc
requires:
  Const::Fast: '0.014'
  Devel::Cover: '1.09'
  Graph: '0.96'
  Graph::Writer::Dot: '2.06'
  IPC::Run: '0.92'
  Math::Combinatorics: '0.09'
  Number::Format: '1.75'
  Pod::Coverage: '0.23'
  Statistics::Basic: '1.6611'
  Template: '2.26'
  Test::Fatal: '0.013'
<<<<<<< HEAD
version: v3.0.4
=======
version: v4.0.0
>>>>>>> 022b4da2
<|MERGE_RESOLUTION|>--- conflicted
+++ resolved
@@ -29,8 +29,4 @@
   Statistics::Basic: '1.6611'
   Template: '2.26'
   Test::Fatal: '0.013'
-<<<<<<< HEAD
-version: v3.0.4
-=======
-version: v4.0.0
->>>>>>> 022b4da2
+version: v4.0.0